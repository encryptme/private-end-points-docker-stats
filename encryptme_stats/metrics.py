--- conflicted
+++ resolved
@@ -8,10 +8,7 @@
 import select
 import socket
 import subprocess
-<<<<<<< HEAD
 import time
-=======
->>>>>>> f0f4c228
 
 import netifaces
 import proc.core
@@ -93,15 +90,6 @@
 
     :return: dictionary with vpn statistics
     """
-<<<<<<< HEAD
-=======
-    # Get IPSEC encryptme_stats
-    num_ipsec = _get_ipsec_stats()
-
-    # Get OpenVPN Stats
-    num_openvpn = _get_openvpn_stats()
-
->>>>>>> f0f4c228
     return {
         "stats_type": "vpn",
         "vpn": {
@@ -145,7 +133,7 @@
     return info
 
 
-class Network(object):
+class Network:
     """
     Gather network encryptme_stats on the primary gateway interface.
 
@@ -263,8 +251,6 @@
     return info
 
 
-<<<<<<< HEAD
-=======
 def _get_proc_name(proc_info, interesting_procs):
     """
     Obtain the proper process name.
@@ -283,7 +269,6 @@
     return None
 
 
->>>>>>> f0f4c228
 def process():
     """
     Check if processes that we care about are running.
