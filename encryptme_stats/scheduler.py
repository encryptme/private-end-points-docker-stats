"""Probe scheduler and sender."""

from functools import partial
import datetime
import logging
import os
import random
import time
import uuid
<<<<<<< HEAD
=======
from functools import partial
>>>>>>> f0f4c228

import requests
import schedule

from encryptme_stats import metrics


class Message:
    """A message to send.

    Handles own rescheduling.
    """

    def __init__(self, data, max_retries=0, retry_interval=30, server=None):
        self.data = data
        self.max_retries = max_retries
        self.retry_interval = retry_interval
        self.server = server
        self.rescheduled = False
        self.retries = 0
        self.timeout = 30

    def send(self):
        """Initiate sending of this message."""
        try:
            response = requests.post(
                self.server,
                json=self.data,
                timeout=self.timeout
            )
            if not response.status_code == 200:
                raise Exception('Retry required: %s' % response.status_code)
        except Exception as exc:
            logging.error("Failed to send message: %s", exc)
            self.retry()

    def retry(self):
        """Retry sending until max_retries is hit."""
        if self.retries >= self.max_retries:
            logging.error("Failed to send message: %s", self.data)
            return

        def resend():
            """Scheduler endpoint for resending."""
            logging.warning("Retry %d of %d", self.retries, self.max_retries)
            try:
                response = requests.post(
                    self.server,
                    json=self.data,
                    timeout=self.timeout
                )
                if not response.status_code == '200':
                    raise Exception('Retry required')
                return schedule.CancelJob
            except Exception as exc:
                logging.error("Failed to send message - retrying: %s", exc)

                if self.retries >= self.max_retries:
                    logging.error("Failed to send message (%d retries): %s",
                                  self.retries,
                                  self.data)
                    return schedule.CancelJob

            self.retries += 1
            self.rescheduled = True

        schedule.every(self.retry_interval).seconds.do(resend)


<<<<<<< HEAD
class Scheduler:
    """Singleton that sets up scheduling and starts sending metrics"""
=======
class Scheduler(object):
    """Singleton that sets up scheduling and starts sending metrics."""
>>>>>>> f0f4c228

    server_id = None
    server = None
    config = None
    auth_key = None

    @classmethod
    def init(cls, server_info, config, now=False, server=None, auth_key=None):
        """Initialize class attributes."""
        cls.server = server
        if not cls.server:
            raise Exception("A server URL (e.g. http://pep-stats.example.com) "
                            "is required as a command line parameter or set "
                            "in the encryptme_stats config")
        cls.server_info = server_info
        cls.auth_key = auth_key
        cls.config = config
        cls.now = now

    @classmethod
    def start(cls):
        """Start the scheduler, and run forever."""
        cls.parse_schedule(cls.config, now=cls.now)

        while True:
            schedule.run_pending()
            time.sleep(1)

    @classmethod
    def parse_schedule(cls, config, now=False):
        """Parse config to build a schedule."""
        start_offset = random.randint(0, 60)
        if now:
            start_offset = 1

        for method in metrics.__all__:
            interval = float(config[method]['interval'])

            job = schedule.every(interval).seconds.do(
                partial(cls.gather, method, getattr(metrics, method)))

            # Make the next call be sooner
            job.next_run = datetime.datetime.now() + datetime.timedelta(
                seconds=start_offset)

    @classmethod
    def gather(cls, method, metric):
        """Gather statistics from the specified metric callable and send."""
        def make_message(item, retries, interval):
            """Create a Message class."""
            item['@timestamp'] = datetime.datetime.utcnow().isoformat()
            item.update(cls.server_info)
            item['@id'] = str(uuid.uuid4())
            if cls.auth_key:
                item['@auth_key'] = cls.auth_key
            return Message(item, retries, interval, cls.server)

        try:
            result = metric()
            if result:  # don't send empty metrics
                if not isinstance(result, list):
                    result = [result]

                for doc in result:
                    make_message(
                        doc,
                        int(cls.config[method]['max_retries']),
                        int(cls.config[method]['retry_interval'])).send()
        except Exception as exc:
            logging.exception("Failed to gather data: %s", exc)<|MERGE_RESOLUTION|>--- conflicted
+++ resolved
@@ -7,10 +7,6 @@
 import random
 import time
 import uuid
-<<<<<<< HEAD
-=======
-from functools import partial
->>>>>>> f0f4c228
 
 import requests
 import schedule
@@ -80,13 +76,8 @@
         schedule.every(self.retry_interval).seconds.do(resend)
 
 
-<<<<<<< HEAD
 class Scheduler:
     """Singleton that sets up scheduling and starts sending metrics"""
-=======
-class Scheduler(object):
-    """Singleton that sets up scheduling and starts sending metrics."""
->>>>>>> f0f4c228
 
     server_id = None
     server = None
