#!/usr/bin/env python

from distutils.core import setup

<<<<<<< HEAD
setup(name='encryptme_stats',
      version='0.9.15',
      description='Encrypt.me Statistics gatherer',
      author='Roy Hooper',
      author_email='rhooper@toybox.ca',
      packages=['encryptme_stats'],
      entry_points={
              'console_scripts': [
                  'encryptme-stats = encryptme_stats:main',
              ]},
      install_requires=[
          'netifaces==0.10.6',
          'psutil==5.4.0',
          'uptime==3.0.1',
          'proc==0.14',
          'docker==2.5.1',
          'schedule==0.4.3',
          'requests==2.18.4',
          'parse==1.14.0',
      ],
     )
=======
setup(
    name='encryptme_stats',
    version='0.9.15',
    description='Encrypt.me Statistics gatherer',
    author='Roy Hooper',
    author_email='rhooper@toybox.ca',
    packages=['encryptme_stats'],
    entry_points={
        'console_scripts': [
            'encryptme-stats = encryptme_stats:main',
        ]},
    install_requires=[
        'netifaces==0.10.6',
        'psutil==5.4.0',
        'uptime==3.0.1',
        'proc==0.14',
        'docker==2.5.1',
        'schedule==0.4.3',
        'requests==2.22.0',
    ],
)
>>>>>>> 0333a658
<|MERGE_RESOLUTION|>--- conflicted
+++ resolved
@@ -2,29 +2,7 @@
 
 from distutils.core import setup
 
-<<<<<<< HEAD
-setup(name='encryptme_stats',
-      version='0.9.15',
-      description='Encrypt.me Statistics gatherer',
-      author='Roy Hooper',
-      author_email='rhooper@toybox.ca',
-      packages=['encryptme_stats'],
-      entry_points={
-              'console_scripts': [
-                  'encryptme-stats = encryptme_stats:main',
-              ]},
-      install_requires=[
-          'netifaces==0.10.6',
-          'psutil==5.4.0',
-          'uptime==3.0.1',
-          'proc==0.14',
-          'docker==2.5.1',
-          'schedule==0.4.3',
-          'requests==2.18.4',
-          'parse==1.14.0',
-      ],
-     )
-=======
+
 setup(
     name='encryptme_stats',
     version='0.9.15',
@@ -44,6 +22,6 @@
         'docker==2.5.1',
         'schedule==0.4.3',
         'requests==2.22.0',
+        'parse==1.14.0',
     ],
-)
->>>>>>> 0333a658
+)